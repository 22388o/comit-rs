--- conflicted
+++ resolved
@@ -30,13 +30,8 @@
 pub fn post_orders_funding(
     trade_id: TradeId,
     htlc_identifier: Json<<Ethereum as Ledger>::HtlcId>,
-<<<<<<< HEAD
     event_store: State<Arc<InMemoryEventStore<TradeId>>>,
-    bitcoin_service: State<Arc<LedgerHtlcService<Bitcoin>>>,
-=======
-    event_store: State<InMemoryEventStore<TradeId>>,
     bitcoin_service: State<Arc<LedgerHtlcService<Bitcoin, BitcoinHtlcParams>>>,
->>>>>>> 6a2d0a46
 ) -> Result<(), BadRequest<String>> {
     handle_post_orders_funding(
         trade_id,
@@ -50,13 +45,8 @@
 fn handle_post_orders_funding(
     trade_id: TradeId,
     htlc_identifier: <Ethereum as Ledger>::HtlcId,
-<<<<<<< HEAD
     event_store: &Arc<InMemoryEventStore<TradeId>>,
-    bitcoin_service: &Arc<LedgerHtlcService<Bitcoin>>,
-=======
-    event_store: &InMemoryEventStore<TradeId>,
     bitcoin_service: &Arc<LedgerHtlcService<Bitcoin, BitcoinHtlcParams>>,
->>>>>>> 6a2d0a46
 ) -> Result<(), Error> {
     //get OrderTaken event to verify correct state
     let order_taken = event_store.get_event::<BobOrderTaken<Bitcoin, Ethereum>>(trade_id.clone())?;
