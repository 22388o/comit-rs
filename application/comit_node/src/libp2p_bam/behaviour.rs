--- conflicted
+++ resolved
@@ -107,13 +107,8 @@
                     ConnectionState::Connected { .. } => {
                         self.events_sender
                             .unbounded_send(NetworkBehaviourAction::SendEvent {
-<<<<<<< HEAD
-                                peer_id,
+                                peer_id: dial_information.peer_id,
                                 event: BehaviourInEvent::PendingIncomingRequest { request },
-=======
-                                peer_id: dial_information.peer_id,
-                                event: request,
->>>>>>> 02017150
                             })
                             .expect("we own the receiver");
                     }
