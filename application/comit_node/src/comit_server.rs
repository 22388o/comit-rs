use bitcoin_support::{BitcoinQuantity, IntoP2wpkhAddress};
use comit_wallet::KeyStore;
use common_types::seconds::Seconds;
use ethereum_support::{EthereumQuantity, ToEthereumAddress};
use event_store::{EventStore, InMemoryEventStore};
use futures::{Future, Stream};
use std::{io, net::SocketAddr, sync::Arc};
use swap_protocols::{
    json_config,
    ledger::{bitcoin::Bitcoin, ethereum::Ethereum, Ledger},
    rfc003,
    wire_types::SwapResponse,
    SwapRequestHandler,
};
use swaps::{bob_events::OrderTaken, common::TradeId};
use tokio::{self, net::TcpListener};
use transport_protocol::{connection::Connection, json};

#[derive(Debug)]
pub struct ComitServer {
    event_store: Arc<InMemoryEventStore<TradeId>>,
    my_keystore: Arc<KeyStore>,
}

impl ComitServer {
    pub fn new(event_store: Arc<InMemoryEventStore<TradeId>>, my_keystore: Arc<KeyStore>) -> Self {
        Self {
            event_store,
            my_keystore,
        }
    }

    pub fn listen(self, addr: SocketAddr) -> impl Future<Item = (), Error = io::Error> {
        info!("ComitServer listening at {:?}", addr);
        let socket = TcpListener::bind(&addr).unwrap();

        socket.incoming().for_each(move |connection| {
            let peer_addr = connection.peer_addr();
            let codec = json::JsonFrameCodec::default();
            let swap_handler =
                MySwapHandler::new(self.my_keystore.clone(), self.event_store.clone());
            let config = json_config(swap_handler);
            let connection = Connection::new(config, codec, connection);
            let (close_future, _client) = connection.start::<json::JsonFrameHandler>();
            tokio::spawn(close_future.map_err(move |e| {
                error!(
                    "Unexpected error in connection with {:?}: {:?}",
                    peer_addr, e
                );
            }));
            Ok(())
        })
    }
}

struct MySwapHandler {
    my_keystore: Arc<KeyStore>,
    event_store: Arc<InMemoryEventStore<TradeId>>,
}

impl MySwapHandler {
    pub fn new(my_keystore: Arc<KeyStore>, event_store: Arc<InMemoryEventStore<TradeId>>) -> Self {
        MySwapHandler {
            my_keystore,
            event_store,
        }
    }
}

const EXTRA_DATA_FOR_TRANSIENT_REDEEM: [u8; 1] = [1];

impl
    SwapRequestHandler<
        rfc003::Request<Bitcoin, Ethereum, BitcoinQuantity, EthereumQuantity>,
        rfc003::AcceptResponse<Bitcoin, Ethereum>,
    > for MySwapHandler
{
    fn handle(
        &mut self,
        request: rfc003::Request<Bitcoin, Ethereum, BitcoinQuantity, EthereumQuantity>,
    ) -> SwapResponse<rfc003::AcceptResponse<Bitcoin, Ethereum>> {
        // TODO: need to remove confusion as bob/my are interchangeable and interchanged. See #297
        // TODO: Prefer "redeem vs refund vs final" terminology than the "success" that may be misleading
<<<<<<< HEAD
        let alice_refund_address = request
            .source_ledger
            .address_for_identity(request.source_ledger_refund_identity.clone());
=======
        let alice_refund_address = request.source_ledger_refund_identity.into();
>>>>>>> 64936c07

        let uid = TradeId::default();

        let bob_success_keypair = self
            .my_keystore
            .get_transient_keypair(&uid.into(), &EXTRA_DATA_FOR_TRANSIENT_REDEEM);
        let bob_success_address = bob_success_keypair
            .public_key()
            .into_p2wpkh_address(request.source_ledger.network());
        debug!(
            "Generated transient success address for Bob is {}",
            bob_success_address
        );

        let bob_refund_keypair = self.my_keystore.get_new_internal_keypair();

        let bob_refund_address = bob_refund_keypair.public_key().to_ethereum_address();
        debug!(
            "Generated address for Bob's refund is {}",
            bob_refund_address
        );

        let twelve_hours = Seconds::new(60 * 60 * 12);

        let order_taken = OrderTaken::<Ethereum, Bitcoin> {
            uid,
            contract_secret_lock: request.secret_hash,
            alice_contract_time_lock: request.source_ledger_lock_duration,
            bob_contract_time_lock: twelve_hours,
            alice_refund_address,
            alice_success_address: request.target_ledger_success_identity,
            bob_refund_address,
            bob_success_address,
            bob_success_keypair,
            buy_amount: request.target_asset,
            sell_amount: request.source_asset,
        };

        match self
            .event_store
            .add_event(order_taken.uid, order_taken.clone())
        {
            Ok(_) => {
                let response = rfc003::AcceptResponse::<Bitcoin, Ethereum> {
                    target_ledger_refund_identity: bob_refund_address,
                    source_ledger_success_identity: bob_success_keypair.public_key().into(),
                    target_ledger_lock_duration: twelve_hours,
                };
                SwapResponse::Accept(response)
            }
            Err(e) => {
                error!(
                    "Declining trade because of problem with event store {:?}",
                    e
                );
                SwapResponse::Decline
            }
        }
    }
}

impl
    SwapRequestHandler<
        rfc003::Request<Ethereum, Bitcoin, EthereumQuantity, BitcoinQuantity>,
        rfc003::AcceptResponse<Ethereum, Bitcoin>,
    > for MySwapHandler
{}<|MERGE_RESOLUTION|>--- conflicted
+++ resolved
@@ -81,13 +81,9 @@
     ) -> SwapResponse<rfc003::AcceptResponse<Bitcoin, Ethereum>> {
         // TODO: need to remove confusion as bob/my are interchangeable and interchanged. See #297
         // TODO: Prefer "redeem vs refund vs final" terminology than the "success" that may be misleading
-<<<<<<< HEAD
         let alice_refund_address = request
             .source_ledger
             .address_for_identity(request.source_ledger_refund_identity.clone());
-=======
-        let alice_refund_address = request.source_ledger_refund_identity.into();
->>>>>>> 64936c07
 
         let uid = TradeId::default();
 
