--- conflicted
+++ resolved
@@ -4,41 +4,4 @@
 
 pub trait Ledger: swap_protocols::Ledger {
     type HtlcLocation: PartialEq + Debug + Clone + DeserializeOwned + Serialize + Send + Sync;
-<<<<<<< HEAD
-    type HtlcIdentity: Clone
-        + Send
-        + Sync
-        + PartialEq
-        + Debug
-        + Into<<Self as swap_protocols::ledger::Ledger>::Identity>;
-=======
-}
-
-pub trait ExtractSecret {
-    fn extract_secret(&self, secret_hash: &SecretHash) -> Option<Secret>;
-}
-
-#[derive(Debug, Clone, PartialEq, Serialize, Deserialize)]
-pub struct FundTransaction<L: Ledger>(pub L::Transaction);
-
-#[derive(Debug, Clone, PartialEq, Serialize, Deserialize)]
-pub struct RedeemTransaction<L: Ledger> {
-    pub transaction: L::Transaction,
-    pub secret: Secret,
-}
-
-#[derive(Debug, Clone, PartialEq, Serialize, Deserialize)]
-pub struct RefundTransaction<L: Ledger>(pub L::Transaction);
-
-impl<L: Ledger> AsRef<L::Transaction> for FundTransaction<L> {
-    fn as_ref(&self) -> &L::Transaction {
-        &self.0
-    }
-}
-
-impl<L: Ledger> AsRef<L::Transaction> for RefundTransaction<L> {
-    fn as_ref(&self) -> &L::Transaction {
-        &self.0
-    }
->>>>>>> c797f951
 }