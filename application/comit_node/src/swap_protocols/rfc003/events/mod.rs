--- conflicted
+++ resolved
@@ -3,38 +3,18 @@
 #![allow(type_alias_bounds)]
 
 use crate::{
-<<<<<<< HEAD
-    comit_client::{self, SwapReject},
-    swap_protocols::{
-        asset::Asset,
-        rfc003::{
-            self,
-            ledger::Ledger,
-            state_machine::{HtlcParams, StateMachineResponse},
-            Role, Secret,
-=======
-    btsieve::Query,
     comit_client::SwapReject,
     swap_protocols::{
         asset::Asset,
-        rfc003::{
-            self, ledger::Ledger, messages::AcceptResponseBody, state_machine::HtlcParams,
-            FundTransaction, RedeemTransaction, RefundTransaction,
->>>>>>> c797f951
-        },
+        rfc003::{self, ledger::Ledger, state_machine::HtlcParams, Secret},
     },
 };
 use tokio::{self, prelude::future::Either};
 
-<<<<<<< HEAD
 mod ledger_event_futures;
 
 pub use self::ledger_event_futures::*;
-=======
-mod btsieve;
-
-pub use self::btsieve::{BtsieveEvents, BtsieveEventsForErc20};
->>>>>>> c797f951
+use crate::swap_protocols::rfc003::messages::AcceptResponseBody;
 
 type Future<I> = dyn tokio::prelude::Future<Item = I, Error = rfc003::Error> + Send;
 
@@ -60,7 +40,15 @@
 }
 
 #[derive(Debug, Clone, PartialEq, Serialize, Deserialize)]
-pub struct RefundTransaction<L: Ledger>(pub L::Transaction);
+pub struct RefundTransaction<L: Ledger> {
+    pub transaction: L::Transaction,
+}
+
+impl<L: Ledger> RefundTransaction<L> {
+    pub fn new(transaction: L::Transaction) -> Self {
+        Self { transaction }
+    }
+}
 
 pub type Deployed<L: Ledger> = Future<DeployTransaction<L>>;
 pub type Funded<L: Ledger, A: Asset> = Future<FundTransaction<L, A>>;
@@ -78,7 +66,8 @@
     fn htlc_redeemed_or_refunded(
         &mut self,
         htlc_params: HtlcParams<L, A>,
-        htlc_location: &L::HtlcLocation,
+        htlc_deployment: &DeployTransaction<L>,
+        htlc_funding: &FundTransaction<L, A>,
     ) -> &mut RedeemedOrRefunded<L>;
 }
 
@@ -99,6 +88,7 @@
     fn htlc_redeemed_or_refunded(
         &self,
         htlc_params: HtlcParams<L, A>,
-        htlc_location: &L::HtlcLocation,
+        htlc_deployment: &DeployTransaction<L>,
+        htlc_funding: &FundTransaction<L, A>,
     ) -> Box<RedeemedOrRefunded<L>>;
 }