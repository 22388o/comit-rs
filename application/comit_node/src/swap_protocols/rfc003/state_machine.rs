#![allow(clippy::too_many_arguments)] // TODO: Figure out how to properly place this on the state_machine_future derive so that is is forwarded to the generated structs and impl

use crate::{
    comit_client::SwapReject,
    swap_protocols::{
        asset::Asset,
        rfc003::{
<<<<<<< HEAD
            self,
            events::{self, DeployTransaction, RedeemTransaction},
            ledger::Ledger,
            Role, SaveState, SecretHash, Timestamp,
=======
            self, events, ledger::Ledger, messages::AcceptResponseBody, RedeemTransaction,
            SaveState, SecretHash, Timestamp,
>>>>>>> c797f951
        },
    },
};
use either::Either;
use futures::{future, Async, Future};
use state_machine_future::{RentToOwn, StateMachineFuture};
use std::{fmt, sync::Arc};

#[derive(Clone, Debug)]
pub struct HtlcParams<L: Ledger, A: Asset> {
    pub asset: A,
    pub ledger: L,
    pub redeem_identity: L::Identity,
    pub refund_identity: L::Identity,
    pub expiry: Timestamp,
    pub secret_hash: SecretHash,
}

impl<L: Ledger, A: Asset> HtlcParams<L, A> {
    pub fn new_alpha_params<BL: Ledger, BA: Asset>(
        request: &rfc003::messages::Request<L, BL, A, BA>,
        accept_response: &rfc003::messages::AcceptResponseBody<L, BL>,
    ) -> Self {
        HtlcParams {
            asset: request.alpha_asset,
            ledger: request.alpha_ledger,
            redeem_identity: accept_response.alpha_ledger_redeem_identity,
            refund_identity: request.alpha_ledger_refund_identity,
            expiry: request.alpha_expiry,
            secret_hash: request.secret_hash,
        }
    }

    pub fn new_beta_params<AL: Ledger, AA: Asset>(
        request: &rfc003::messages::Request<AL, L, AA, A>,
        accept_response: &rfc003::messages::AcceptResponseBody<AL, L>,
    ) -> Self {
        HtlcParams {
            asset: request.beta_asset,
            ledger: request.beta_ledger,
            redeem_identity: request.beta_ledger_redeem_identity,
            refund_identity: accept_response.beta_ledger_refund_identity,
            expiry: request.beta_expiry,
            secret_hash: request.secret_hash,
        }
    }
}

#[derive(Debug, Clone, PartialEq)]
pub struct OngoingSwap<AL: Ledger, BL: Ledger, AA: Asset, BA: Asset> {
    pub alpha_ledger: AL,
    pub beta_ledger: BL,
    pub alpha_asset: AA,
    pub beta_asset: BA,
    pub alpha_ledger_redeem_identity: AL::Identity,
    pub alpha_ledger_refund_identity: AL::Identity,
    pub beta_ledger_redeem_identity: BL::Identity,
    pub beta_ledger_refund_identity: BL::Identity,
    pub alpha_expiry: Timestamp,
    pub beta_expiry: Timestamp,
    pub secret_hash: SecretHash,
}

impl<AL: Ledger, BL: Ledger, AA: Asset, BA: Asset> OngoingSwap<AL, BL, AA, BA> {
    pub fn new(start: Start<AL, BL, AA, BA>, response: AcceptResponseBody<AL, BL>) -> Self {
        OngoingSwap {
            alpha_ledger: start.alpha_ledger,
            beta_ledger: start.beta_ledger,
            alpha_asset: start.alpha_asset,
            beta_asset: start.beta_asset,
            alpha_ledger_redeem_identity: response.alpha_ledger_redeem_identity,
            alpha_ledger_refund_identity: start.alpha_ledger_refund_identity,
            beta_ledger_redeem_identity: start.beta_ledger_redeem_identity,
            beta_ledger_refund_identity: response.beta_ledger_refund_identity,
            alpha_expiry: start.alpha_expiry,
            beta_expiry: start.beta_expiry,
            secret_hash: start.secret_hash,
        }
    }

    pub fn alpha_htlc_params(&self) -> HtlcParams<AL, AA> {
        HtlcParams {
            asset: self.alpha_asset,
            ledger: self.alpha_ledger,
            redeem_identity: self.alpha_ledger_redeem_identity,
            refund_identity: self.alpha_ledger_refund_identity,
            expiry: self.alpha_expiry,
            secret_hash: self.secret_hash,
        }
    }

    pub fn beta_htlc_params(&self) -> HtlcParams<BL, BA> {
        HtlcParams {
            asset: self.beta_asset,
            ledger: self.beta_ledger,
            redeem_identity: self.beta_ledger_redeem_identity,
            refund_identity: self.beta_ledger_refund_identity,
            expiry: self.beta_expiry,
            secret_hash: self.secret_hash,
        }
    }
}

#[derive(Debug, PartialEq, Clone)]
pub enum SwapOutcome<AL: Ledger, BL: Ledger, AA: Asset, BA: Asset> {
    Rejected {
        start: Start<AL, BL, AA, BA>,
        rejection_type: SwapReject,
    },
    AlphaRefunded {
        swap: OngoingSwap<AL, BL, AA, BA>,
        alpha_refunded_transaction: AL::Transaction,
    },
    AlphaRedeemed {
        swap: OngoingSwap<AL, BL, AA, BA>,
        alpha_redeemed_transaction: RedeemTransaction<AL>,
    },
    BothRefunded {
        swap: OngoingSwap<AL, BL, AA, BA>,
        alpha_or_beta_refunded_transaction: Either<AL::Transaction, BL::Transaction>,
    },
    BothRedeemed {
        swap: OngoingSwap<AL, BL, AA, BA>,
        alpha_or_beta_redeemed_transaction: Either<RedeemTransaction<AL>, RedeemTransaction<BL>>,
    },
    AlphaRedeemedBetaRefunded {
        swap: OngoingSwap<AL, BL, AA, BA>,
        redeemed_or_refunded_transaction: Either<RedeemTransaction<AL>, BL::Transaction>,
    },
    AlphaRefundedBetaRedeemed {
        swap: OngoingSwap<AL, BL, AA, BA>,
        refunded_or_redeemed_transaction: Either<AL::Transaction, RedeemTransaction<BL>>,
    },
}

#[allow(type_alias_bounds)]
pub type FutureSwapOutcome<AL: Ledger, BL: Ledger, AA: Asset, BA: Asset> =
    dyn Future<Item = SwapOutcome<AL, BL, AA, BA>, Error = rfc003::Error> + Send;

#[allow(missing_debug_implementations)]
pub struct Context<AL: Ledger, BL: Ledger, AA: Asset, BA: Asset> {
    pub alpha_ledger_events: Box<dyn events::LedgerEvents<AL, AA>>,
    pub beta_ledger_events: Box<dyn events::LedgerEvents<BL, BA>>,
    pub state_repo: Arc<dyn SaveState<AL, BL, AA, BA>>,
    pub communication_events: Box<dyn events::CommunicationEvents<AL, BL, AA, BA>>,
}

#[derive(StateMachineFuture)]
#[state_machine_future(context = "Context", derive(Clone, Debug, PartialEq))]
#[allow(missing_debug_implementations)]
pub enum Swap<AL: Ledger, BL: Ledger, AA: Asset, BA: Asset> {
    #[state_machine_future(start, transitions(Accepted, Final))]
    Start {
        alpha_ledger_refund_identity: AL::Identity,
        beta_ledger_redeem_identity: BL::Identity,
        alpha_ledger: AL,
        beta_ledger: BL,
        alpha_asset: AA,
        beta_asset: BA,
        alpha_expiry: Timestamp,
        beta_expiry: Timestamp,
        secret_hash: SecretHash,
    },

    #[state_machine_future(transitions(AlphaDeployed))]
    Accepted { swap: OngoingSwap<AL, BL, AA, BA> },

    #[state_machine_future(transitions(AlphaFunded, Final))]
    AlphaDeployed {
<<<<<<< HEAD
        swap: OngoingSwap<R>,
        alpha_deploy_transaction: DeployTransaction<R::AlphaLedger>,
=======
        swap: OngoingSwap<AL, BL, AA, BA>,
        alpha_htlc_location: <AL as Ledger>::HtlcLocation,
        // alpha_deployed_transaction: AL::Transaction,
>>>>>>> c797f951
    },

    #[state_machine_future(transitions(AlphaFundedBetaDeployed, Final))]
    AlphaFunded {
        swap: OngoingSwap<AL, BL, AA, BA>,
        alpha_htlc_location: <AL as Ledger>::HtlcLocation,
        // alpha_funded_transaction: AL::Transaction,
    },

    #[state_machine_future(transitions(BothFunded, Final))]
    AlphaFundedBetaDeployed {
<<<<<<< HEAD
        swap: OngoingSwap<R>,
        alpha_htlc_location: <R::AlphaLedger as Ledger>::HtlcLocation,
        beta_deploy_transaction: DeployTransaction<R::BetaLedger>,
=======
        swap: OngoingSwap<AL, BL, AA, BA>,
        alpha_htlc_location: <AL as Ledger>::HtlcLocation,
        beta_htlc_location: <BL as Ledger>::HtlcLocation,
>>>>>>> c797f951
    },

    #[state_machine_future(transitions(
        AlphaFundedBetaRedeemed,
        AlphaFundedBetaRefunded,
        AlphaRefundedBetaFunded,
        AlphaRedeemedBetaFunded,
    ))]
    BothFunded {
        swap: OngoingSwap<AL, BL, AA, BA>,
        alpha_htlc_location: <AL as Ledger>::HtlcLocation,
        beta_htlc_location: <BL as Ledger>::HtlcLocation,
    },

    #[state_machine_future(transitions(Final))]
    AlphaFundedBetaRefunded {
        swap: OngoingSwap<AL, BL, AA, BA>,
        alpha_htlc_location: <AL as Ledger>::HtlcLocation,
        beta_refunded_transaction: BL::Transaction,
    },

    #[state_machine_future(transitions(Final))]
    AlphaRefundedBetaFunded {
        swap: OngoingSwap<AL, BL, AA, BA>,
        beta_htlc_location: <BL as Ledger>::HtlcLocation,
        alpha_refunded_transaction: AL::Transaction,
    },

    #[state_machine_future(transitions(Final))]
    AlphaRedeemedBetaFunded {
        swap: OngoingSwap<AL, BL, AA, BA>,
        beta_htlc_location: <BL as Ledger>::HtlcLocation,
        alpha_redeemed_transaction: RedeemTransaction<AL>,
    },

    #[state_machine_future(transitions(Final))]
    AlphaFundedBetaRedeemed {
        swap: OngoingSwap<AL, BL, AA, BA>,
        alpha_htlc_location: <AL as Ledger>::HtlcLocation,
        beta_redeemed_transaction: RedeemTransaction<BL>,
    },

    #[state_machine_future(ready)]
    Final(SwapOutcome<AL, BL, AA, BA>),

    #[state_machine_future(error)]
    Error(rfc003::Error),
}

impl<AL: Ledger, BL: Ledger, AA: Asset, BA: Asset> PollSwap<AL, BL, AA, BA>
    for Swap<AL, BL, AA, BA>
{
    fn poll_start<'s, 'c>(
        state: &'s mut RentToOwn<'s, Start<AL, BL, AA, BA>>,
        context: &'c mut RentToOwn<'c, Context<AL, BL, AA, BA>>,
    ) -> Result<Async<AfterStart<AL, BL, AA, BA>>, rfc003::Error> {
        let request = rfc003::messages::Request {
            alpha_asset: state.alpha_asset,
            beta_asset: state.beta_asset,
            alpha_ledger: state.alpha_ledger,
            beta_ledger: state.beta_ledger,
            alpha_ledger_refund_identity: state.alpha_ledger_refund_identity,
            beta_ledger_redeem_identity: state.beta_ledger_redeem_identity,
            alpha_expiry: state.alpha_expiry,
            beta_expiry: state.beta_expiry,
            secret_hash: state.secret_hash,
        };

        let response = try_ready!(context
            .communication_events
            .request_responded(&request)
            .poll());

        let state = state.take();

        match response {
            Ok(swap_accepted) => transition_save!(
                context.state_repo,
                Accepted {
                    swap: OngoingSwap::new(state, swap_accepted),
                }
            ),
            Err(rejection_type) => transition_save!(
                context.state_repo,
                Final(SwapOutcome::Rejected {
                    start: state,
                    rejection_type
                })
            ),
        }
    }

    fn poll_accepted<'s, 'c>(
<<<<<<< HEAD
        state: &'s mut RentToOwn<'s, Accepted<R>>,
        context: &'c mut RentToOwn<'c, Context<R>>,
    ) -> Result<Async<AfterAccepted<R>>, rfc003::Error> {
        let alpha_deploy_transaction = try_ready!(context
=======
        state: &'s mut RentToOwn<'s, Accepted<AL, BL, AA, BA>>,
        context: &'c mut RentToOwn<'c, Context<AL, BL, AA, BA>>,
    ) -> Result<Async<AfterAccepted<AL, BL, AA, BA>>, rfc003::Error> {
        let alpha_htlc_location = try_ready!(context
>>>>>>> c797f951
            .alpha_ledger_events
            .htlc_deployed(state.swap.alpha_htlc_params())
            .poll());
        let state = state.take();
        transition_save!(
            context.state_repo,
            AlphaDeployed {
                swap: state.swap,
                alpha_deploy_transaction,
            }
        )
    }

    fn poll_alpha_deployed<'s, 'c>(
<<<<<<< HEAD
        state: &'s mut RentToOwn<'s, AlphaDeployed<R>>,
        context: &'c mut RentToOwn<'c, Context<R>>,
    ) -> Result<Async<AfterAlphaDeployed<R>>, rfc003::Error> {
        let alpha_funding_transaction = try_ready!(context
=======
        state: &'s mut RentToOwn<'s, AlphaDeployed<AL, BL, AA, BA>>,
        context: &'c mut RentToOwn<'c, Context<AL, BL, AA, BA>>,
    ) -> Result<Async<AfterAlphaDeployed<AL, BL, AA, BA>>, rfc003::Error> {
        let _alpha_funded_transaction = try_ready!(context
>>>>>>> c797f951
            .alpha_ledger_events
            .htlc_funded(
                state.swap.alpha_htlc_params(),
                &state.alpha_deploy_transaction
            )
            .poll());
        let state = state.take();

        if alpha_funding_transaction
            .asset
            .equal_or_greater_value(&state.swap.alpha_asset)
        {
            transition_save!(
                context.state_repo,
                AlphaFunded {
                    swap: state.swap,
                    alpha_htlc_location: state.alpha_deploy_transaction.location,
                }
            )
        } else {
            Err(rfc003::Error::InsufficientFunding)
        }
    }

    fn poll_alpha_funded<'s, 'c>(
        state: &'s mut RentToOwn<'s, AlphaFunded<AL, BL, AA, BA>>,
        context: &'c mut RentToOwn<'c, Context<AL, BL, AA, BA>>,
    ) -> Result<Async<AfterAlphaFunded<AL, BL, AA, BA>>, rfc003::Error> {
        if let Async::Ready(alpha_redeemed_or_refunded) = context
            .alpha_ledger_events
            .htlc_redeemed_or_refunded(state.swap.alpha_htlc_params(), &state.alpha_htlc_location)
            .poll()?
        {
            let state = state.take();
            match alpha_redeemed_or_refunded {
                future::Either::A(redeem_transaction) => transition_save!(
                    context.state_repo,
                    Final(SwapOutcome::AlphaRedeemed {
                        swap: state.swap,
                        alpha_redeemed_transaction: redeem_transaction
                    })
                ),
                future::Either::B(refund_transaction) => transition_save!(
                    context.state_repo,
                    Final(SwapOutcome::AlphaRefunded {
                        swap: state.swap,
                        alpha_refunded_transaction: refund_transaction.0
                    })
                ),
            }
        }

        let beta_deploy_transaction = try_ready!(context
            .beta_ledger_events
            .htlc_deployed(state.swap.beta_htlc_params())
            .poll());
        let state = state.take();
        transition_save!(
            context.state_repo,
            AlphaFundedBetaDeployed {
                swap: state.swap,
                alpha_htlc_location: state.alpha_htlc_location,
                beta_deploy_transaction
            }
        )
    }

    fn poll_alpha_funded_beta_deployed<'s, 'c>(
        state: &'s mut RentToOwn<'s, AlphaFundedBetaDeployed<AL, BL, AA, BA>>,
        context: &'c mut RentToOwn<'c, Context<AL, BL, AA, BA>>,
    ) -> Result<Async<AfterAlphaFundedBetaDeployed<AL, BL, AA, BA>>, rfc003::Error> {
        if let Async::Ready(alpha_redeemed_or_refunded) = context
            .alpha_ledger_events
            .htlc_redeemed_or_refunded(state.swap.alpha_htlc_params(), &state.alpha_htlc_location)
            .poll()?
        {
            let state = state.take();
            match alpha_redeemed_or_refunded {
                future::Either::A(redeem_transaction) => transition_save!(
                    context.state_repo,
                    Final(SwapOutcome::AlphaRedeemed {
                        swap: state.swap,
                        alpha_redeemed_transaction: redeem_transaction
                    })
                ),
                future::Either::B(refund_transaction) => transition_save!(
                    context.state_repo,
                    Final(SwapOutcome::AlphaRefunded {
                        swap: state.swap,
                        alpha_refunded_transaction: refund_transaction.0
                    })
                ),
            }
        }

        let beta_funding_transaction = try_ready!(context
            .beta_ledger_events
            .htlc_funded(
                state.swap.beta_htlc_params(),
                &state.beta_deploy_transaction
            )
            .poll());
        let state = state.take();

        if beta_funding_transaction
            .asset
            .equal_or_greater_value(&state.swap.beta_asset)
        {
            transition_save!(
                context.state_repo,
                BothFunded {
                    swap: state.swap,
                    alpha_htlc_location: state.alpha_htlc_location,
                    beta_htlc_location: state.beta_deploy_transaction.location,
                }
            )
        } else {
            Err(rfc003::Error::InsufficientFunding)
        }
    }

    fn poll_both_funded<'s, 'c>(
        state: &'s mut RentToOwn<'s, BothFunded<AL, BL, AA, BA>>,
        context: &'c mut RentToOwn<'c, Context<AL, BL, AA, BA>>,
    ) -> Result<Async<AfterBothFunded<AL, BL, AA, BA>>, rfc003::Error> {
        if let Async::Ready(redeemed_or_refunded) = context
            .beta_ledger_events
            .htlc_redeemed_or_refunded(state.swap.beta_htlc_params(), &state.beta_htlc_location)
            .poll()?
        {
            let state = state.take();
            match redeemed_or_refunded {
                future::Either::A(beta_redeemed_transaction) => transition_save!(
                    context.state_repo,
                    AlphaFundedBetaRedeemed {
                        swap: state.swap,
                        alpha_htlc_location: state.alpha_htlc_location,
                        beta_redeemed_transaction,
                    }
                ),
                future::Either::B(beta_refunded_transaction) => transition_save!(
                    context.state_repo,
                    AlphaFundedBetaRefunded {
                        swap: state.swap,
                        alpha_htlc_location: state.alpha_htlc_location,
                        beta_refunded_transaction: beta_refunded_transaction.0,
                    }
                ),
            }
        }

        match try_ready!(context
            .alpha_ledger_events
            .htlc_redeemed_or_refunded(state.swap.alpha_htlc_params(), &state.alpha_htlc_location)
            .poll())
        {
            future::Either::A(alpha_redeemed_transaction) => {
                let state = state.take();
                transition_save!(
                    context.state_repo,
                    AlphaRedeemedBetaFunded {
                        swap: state.swap,
                        beta_htlc_location: state.beta_htlc_location,
                        alpha_redeemed_transaction,
                    }
                )
            }
            future::Either::B(alpha_refunded_transaction) => {
                let state = state.take();
                transition_save!(
                    context.state_repo,
                    AlphaRefundedBetaFunded {
                        swap: state.swap,
                        beta_htlc_location: state.beta_htlc_location,
                        alpha_refunded_transaction: alpha_refunded_transaction.0,
                    }
                )
            }
        }
    }

    fn poll_alpha_funded_beta_refunded<'s, 'c>(
        state: &'s mut RentToOwn<'s, AlphaFundedBetaRefunded<AL, BL, AA, BA>>,
        context: &'c mut RentToOwn<'c, Context<AL, BL, AA, BA>>,
    ) -> Result<Async<AfterAlphaFundedBetaRefunded<AL, BL, AA, BA>>, rfc003::Error> {
        match try_ready!(context
            .alpha_ledger_events
            .htlc_redeemed_or_refunded(state.swap.alpha_htlc_params(), &state.alpha_htlc_location)
            .poll())
        {
            future::Either::A(alpha_redeemed_transaction) => transition_save!(
                context.state_repo,
                Final(SwapOutcome::AlphaRedeemedBetaRefunded {
                    swap: state.take().swap,
                    redeemed_or_refunded_transaction: Either::Left(alpha_redeemed_transaction),
                })
            ),
            future::Either::B(alpha_refunded_transaction) => transition_save!(
                context.state_repo,
                Final(SwapOutcome::BothRefunded {
                    swap: state.take().swap,
                    alpha_or_beta_refunded_transaction: Either::Left(alpha_refunded_transaction.0),
                })
            ),
        }
    }

    fn poll_alpha_refunded_beta_funded<'s, 'c>(
        state: &'s mut RentToOwn<'s, AlphaRefundedBetaFunded<AL, BL, AA, BA>>,
        context: &'c mut RentToOwn<'c, Context<AL, BL, AA, BA>>,
    ) -> Result<Async<AfterAlphaRefundedBetaFunded<AL, BL, AA, BA>>, rfc003::Error> {
        match try_ready!(context
            .beta_ledger_events
            .htlc_redeemed_or_refunded(state.swap.beta_htlc_params(), &state.beta_htlc_location)
            .poll())
        {
            future::Either::A(beta_redeemed_transaction) => transition_save!(
                context.state_repo,
                Final(SwapOutcome::AlphaRefundedBetaRedeemed {
                    swap: state.take().swap,
                    refunded_or_redeemed_transaction: Either::Right(beta_redeemed_transaction),
                })
            ),
            future::Either::B(beta_refunded_transaction) => transition_save!(
                context.state_repo,
                Final(SwapOutcome::BothRefunded {
                    swap: state.take().swap,
                    alpha_or_beta_refunded_transaction: Either::Right(beta_refunded_transaction.0),
                })
            ),
        }
    }

    fn poll_alpha_redeemed_beta_funded<'s, 'c>(
        state: &'s mut RentToOwn<'s, AlphaRedeemedBetaFunded<AL, BL, AA, BA>>,
        context: &'c mut RentToOwn<'c, Context<AL, BL, AA, BA>>,
    ) -> Result<Async<AfterAlphaRedeemedBetaFunded<AL, BL, AA, BA>>, rfc003::Error> {
        match try_ready!(context
            .beta_ledger_events
            .htlc_redeemed_or_refunded(state.swap.beta_htlc_params(), &state.beta_htlc_location)
            .poll())
        {
            future::Either::A(beta_redeemed_transaction) => transition_save!(
                context.state_repo,
                Final(SwapOutcome::BothRedeemed {
                    swap: state.take().swap,
                    alpha_or_beta_redeemed_transaction: Either::Right(beta_redeemed_transaction),
                })
            ),
            future::Either::B(beta_refunded_transaction) => transition_save!(
                context.state_repo,
                Final(SwapOutcome::AlphaRedeemedBetaRefunded {
                    swap: state.take().swap,
                    redeemed_or_refunded_transaction: Either::Right(beta_refunded_transaction.0),
                })
            ),
        }
    }

    fn poll_alpha_funded_beta_redeemed<'s, 'c>(
        state: &'s mut RentToOwn<'s, AlphaFundedBetaRedeemed<AL, BL, AA, BA>>,
        context: &'c mut RentToOwn<'c, Context<AL, BL, AA, BA>>,
    ) -> Result<Async<AfterAlphaFundedBetaRedeemed<AL, BL, AA, BA>>, rfc003::Error> {
        match try_ready!(context
            .alpha_ledger_events
            .htlc_redeemed_or_refunded(state.swap.alpha_htlc_params(), &state.alpha_htlc_location)
            .poll())
        {
            future::Either::A(alpha_redeemed_transaction) => transition_save!(
                context.state_repo,
                Final(SwapOutcome::BothRedeemed {
                    swap: state.take().swap,
                    alpha_or_beta_redeemed_transaction: Either::Left(alpha_redeemed_transaction),
                })
            ),
            future::Either::B(alpha_refunded_transaction) => transition_save!(
                context.state_repo,
                Final(SwapOutcome::AlphaRefundedBetaRedeemed {
                    swap: state.take().swap,
                    refunded_or_redeemed_transaction: Either::Left(alpha_refunded_transaction.0),
                })
            ),
        }
    }
}

macro_rules! impl_display {
    ($state:ident) => {
        impl<AL: Ledger, BL: Ledger, AA: Asset, BA: Asset> fmt::Display for $state<AL, BL, AA, BA> {
            fn fmt(&self, f: &mut fmt::Formatter<'_>) -> Result<(), fmt::Error> {
                write!(f, stringify!($state))
            }
        }
    };
}

impl_display!(Start);
impl_display!(Accepted);
impl_display!(AlphaDeployed);
impl_display!(AlphaFunded);
impl_display!(AlphaFundedBetaDeployed);
impl_display!(BothFunded);
impl_display!(AlphaFundedBetaRefunded);
impl_display!(AlphaRefundedBetaFunded);
impl_display!(AlphaFundedBetaRedeemed);
impl_display!(AlphaRedeemedBetaFunded);
impl_display!(Final);<|MERGE_RESOLUTION|>--- conflicted
+++ resolved
@@ -5,15 +5,13 @@
     swap_protocols::{
         asset::Asset,
         rfc003::{
-<<<<<<< HEAD
             self,
-            events::{self, DeployTransaction, RedeemTransaction},
+            events::{
+                self, DeployTransaction, FundTransaction, RedeemTransaction, RefundTransaction,
+            },
             ledger::Ledger,
-            Role, SaveState, SecretHash, Timestamp,
-=======
-            self, events, ledger::Ledger, messages::AcceptResponseBody, RedeemTransaction,
+            messages::AcceptResponseBody,
             SaveState, SecretHash, Timestamp,
->>>>>>> c797f951
         },
     },
 };
@@ -125,27 +123,47 @@
     },
     AlphaRefunded {
         swap: OngoingSwap<AL, BL, AA, BA>,
-        alpha_refunded_transaction: AL::Transaction,
+        alpha_deploy_transaction: DeployTransaction<AL>,
+        alpha_fund_transaction: FundTransaction<AL, AA>,
+        alpha_refund_transaction: RefundTransaction<AL>,
     },
     AlphaRedeemed {
         swap: OngoingSwap<AL, BL, AA, BA>,
-        alpha_redeemed_transaction: RedeemTransaction<AL>,
+        alpha_deploy_transaction: DeployTransaction<AL>,
+        alpha_fund_transaction: FundTransaction<AL, AA>,
+        alpha_redeem_transaction: RedeemTransaction<AL>,
     },
     BothRefunded {
         swap: OngoingSwap<AL, BL, AA, BA>,
-        alpha_or_beta_refunded_transaction: Either<AL::Transaction, BL::Transaction>,
+        alpha_deploy_transaction: DeployTransaction<AL>,
+        alpha_fund_transaction: FundTransaction<AL, AA>,
+        beta_deploy_transaction: DeployTransaction<BL>,
+        beta_fund_transaction: FundTransaction<BL, BA>,
+        alpha_or_beta_refunded_transaction: Either<RefundTransaction<AL>, RefundTransaction<BL>>,
     },
     BothRedeemed {
         swap: OngoingSwap<AL, BL, AA, BA>,
+        alpha_deploy_transaction: DeployTransaction<AL>,
+        alpha_fund_transaction: FundTransaction<AL, AA>,
+        beta_deploy_transaction: DeployTransaction<BL>,
+        beta_fund_transaction: FundTransaction<BL, BA>,
         alpha_or_beta_redeemed_transaction: Either<RedeemTransaction<AL>, RedeemTransaction<BL>>,
     },
     AlphaRedeemedBetaRefunded {
         swap: OngoingSwap<AL, BL, AA, BA>,
-        redeemed_or_refunded_transaction: Either<RedeemTransaction<AL>, BL::Transaction>,
+        alpha_deploy_transaction: DeployTransaction<AL>,
+        alpha_fund_transaction: FundTransaction<AL, AA>,
+        beta_deploy_transaction: DeployTransaction<BL>,
+        beta_fund_transaction: FundTransaction<BL, BA>,
+        redeemed_or_refunded_transaction: Either<RedeemTransaction<AL>, RefundTransaction<BL>>,
     },
     AlphaRefundedBetaRedeemed {
         swap: OngoingSwap<AL, BL, AA, BA>,
-        refunded_or_redeemed_transaction: Either<AL::Transaction, RedeemTransaction<BL>>,
+        alpha_deploy_transaction: DeployTransaction<AL>,
+        alpha_fund_transaction: FundTransaction<AL, AA>,
+        beta_deploy_transaction: DeployTransaction<BL>,
+        beta_fund_transaction: FundTransaction<BL, BA>,
+        refunded_or_redeemed_transaction: Either<RefundTransaction<AL>, RedeemTransaction<BL>>,
     },
 }
 
@@ -183,34 +201,23 @@
 
     #[state_machine_future(transitions(AlphaFunded, Final))]
     AlphaDeployed {
-<<<<<<< HEAD
-        swap: OngoingSwap<R>,
-        alpha_deploy_transaction: DeployTransaction<R::AlphaLedger>,
-=======
-        swap: OngoingSwap<AL, BL, AA, BA>,
-        alpha_htlc_location: <AL as Ledger>::HtlcLocation,
-        // alpha_deployed_transaction: AL::Transaction,
->>>>>>> c797f951
+        swap: OngoingSwap<AL, BL, AA, BA>,
+        alpha_deploy_transaction: DeployTransaction<AL>,
     },
 
     #[state_machine_future(transitions(AlphaFundedBetaDeployed, Final))]
     AlphaFunded {
         swap: OngoingSwap<AL, BL, AA, BA>,
-        alpha_htlc_location: <AL as Ledger>::HtlcLocation,
-        // alpha_funded_transaction: AL::Transaction,
+        alpha_deploy_transaction: DeployTransaction<AL>,
+        alpha_fund_transaction: FundTransaction<AL, AA>,
     },
 
     #[state_machine_future(transitions(BothFunded, Final))]
     AlphaFundedBetaDeployed {
-<<<<<<< HEAD
-        swap: OngoingSwap<R>,
-        alpha_htlc_location: <R::AlphaLedger as Ledger>::HtlcLocation,
-        beta_deploy_transaction: DeployTransaction<R::BetaLedger>,
-=======
-        swap: OngoingSwap<AL, BL, AA, BA>,
-        alpha_htlc_location: <AL as Ledger>::HtlcLocation,
-        beta_htlc_location: <BL as Ledger>::HtlcLocation,
->>>>>>> c797f951
+        swap: OngoingSwap<AL, BL, AA, BA>,
+        alpha_deploy_transaction: DeployTransaction<AL>,
+        alpha_fund_transaction: FundTransaction<AL, AA>,
+        beta_deploy_transaction: DeployTransaction<BL>,
     },
 
     #[state_machine_future(transitions(
@@ -221,36 +228,50 @@
     ))]
     BothFunded {
         swap: OngoingSwap<AL, BL, AA, BA>,
-        alpha_htlc_location: <AL as Ledger>::HtlcLocation,
-        beta_htlc_location: <BL as Ledger>::HtlcLocation,
+        alpha_deploy_transaction: DeployTransaction<AL>,
+        alpha_fund_transaction: FundTransaction<AL, AA>,
+        beta_deploy_transaction: DeployTransaction<BL>,
+        beta_fund_transaction: FundTransaction<BL, BA>,
     },
 
     #[state_machine_future(transitions(Final))]
     AlphaFundedBetaRefunded {
         swap: OngoingSwap<AL, BL, AA, BA>,
-        alpha_htlc_location: <AL as Ledger>::HtlcLocation,
-        beta_refunded_transaction: BL::Transaction,
+        alpha_deploy_transaction: DeployTransaction<AL>,
+        alpha_fund_transaction: FundTransaction<AL, AA>,
+        beta_deploy_transaction: DeployTransaction<BL>,
+        beta_fund_transaction: FundTransaction<BL, BA>,
+        beta_refund_transaction: RefundTransaction<BL>,
     },
 
     #[state_machine_future(transitions(Final))]
     AlphaRefundedBetaFunded {
         swap: OngoingSwap<AL, BL, AA, BA>,
-        beta_htlc_location: <BL as Ledger>::HtlcLocation,
-        alpha_refunded_transaction: AL::Transaction,
+        alpha_deploy_transaction: DeployTransaction<AL>,
+        alpha_fund_transaction: FundTransaction<AL, AA>,
+        beta_deploy_transaction: DeployTransaction<BL>,
+        beta_fund_transaction: FundTransaction<BL, BA>,
+        alpha_refund_transaction: RefundTransaction<AL>,
     },
 
     #[state_machine_future(transitions(Final))]
     AlphaRedeemedBetaFunded {
         swap: OngoingSwap<AL, BL, AA, BA>,
-        beta_htlc_location: <BL as Ledger>::HtlcLocation,
-        alpha_redeemed_transaction: RedeemTransaction<AL>,
+        alpha_deploy_transaction: DeployTransaction<AL>,
+        alpha_fund_transaction: FundTransaction<AL, AA>,
+        beta_deploy_transaction: DeployTransaction<BL>,
+        beta_fund_transaction: FundTransaction<BL, BA>,
+        alpha_redeem_transaction: RedeemTransaction<AL>,
     },
 
     #[state_machine_future(transitions(Final))]
     AlphaFundedBetaRedeemed {
         swap: OngoingSwap<AL, BL, AA, BA>,
-        alpha_htlc_location: <AL as Ledger>::HtlcLocation,
-        beta_redeemed_transaction: RedeemTransaction<BL>,
+        alpha_deploy_transaction: DeployTransaction<AL>,
+        alpha_fund_transaction: FundTransaction<AL, AA>,
+        beta_deploy_transaction: DeployTransaction<BL>,
+        beta_fund_transaction: FundTransaction<BL, BA>,
+        beta_redeem_transaction: RedeemTransaction<BL>,
     },
 
     #[state_machine_future(ready)]
@@ -304,17 +325,10 @@
     }
 
     fn poll_accepted<'s, 'c>(
-<<<<<<< HEAD
-        state: &'s mut RentToOwn<'s, Accepted<R>>,
-        context: &'c mut RentToOwn<'c, Context<R>>,
-    ) -> Result<Async<AfterAccepted<R>>, rfc003::Error> {
+        state: &'s mut RentToOwn<'s, Accepted<AL, BL, AA, BA>>,
+        context: &'c mut RentToOwn<'c, Context<AL, BL, AA, BA>>,
+    ) -> Result<Async<AfterAccepted<AL, BL, AA, BA>>, rfc003::Error> {
         let alpha_deploy_transaction = try_ready!(context
-=======
-        state: &'s mut RentToOwn<'s, Accepted<AL, BL, AA, BA>>,
-        context: &'c mut RentToOwn<'c, Context<AL, BL, AA, BA>>,
-    ) -> Result<Async<AfterAccepted<AL, BL, AA, BA>>, rfc003::Error> {
-        let alpha_htlc_location = try_ready!(context
->>>>>>> c797f951
             .alpha_ledger_events
             .htlc_deployed(state.swap.alpha_htlc_params())
             .poll());
@@ -329,17 +343,10 @@
     }
 
     fn poll_alpha_deployed<'s, 'c>(
-<<<<<<< HEAD
-        state: &'s mut RentToOwn<'s, AlphaDeployed<R>>,
-        context: &'c mut RentToOwn<'c, Context<R>>,
-    ) -> Result<Async<AfterAlphaDeployed<R>>, rfc003::Error> {
-        let alpha_funding_transaction = try_ready!(context
-=======
         state: &'s mut RentToOwn<'s, AlphaDeployed<AL, BL, AA, BA>>,
         context: &'c mut RentToOwn<'c, Context<AL, BL, AA, BA>>,
     ) -> Result<Async<AfterAlphaDeployed<AL, BL, AA, BA>>, rfc003::Error> {
-        let _alpha_funded_transaction = try_ready!(context
->>>>>>> c797f951
+        let alpha_fund_transaction = try_ready!(context
             .alpha_ledger_events
             .htlc_funded(
                 state.swap.alpha_htlc_params(),
@@ -348,7 +355,7 @@
             .poll());
         let state = state.take();
 
-        if alpha_funding_transaction
+        if alpha_fund_transaction
             .asset
             .equal_or_greater_value(&state.swap.alpha_asset)
         {
@@ -356,7 +363,8 @@
                 context.state_repo,
                 AlphaFunded {
                     swap: state.swap,
-                    alpha_htlc_location: state.alpha_deploy_transaction.location,
+                    alpha_fund_transaction,
+                    alpha_deploy_transaction: state.alpha_deploy_transaction,
                 }
             )
         } else {
@@ -370,7 +378,11 @@
     ) -> Result<Async<AfterAlphaFunded<AL, BL, AA, BA>>, rfc003::Error> {
         if let Async::Ready(alpha_redeemed_or_refunded) = context
             .alpha_ledger_events
-            .htlc_redeemed_or_refunded(state.swap.alpha_htlc_params(), &state.alpha_htlc_location)
+            .htlc_redeemed_or_refunded(
+                state.swap.alpha_htlc_params(),
+                &state.alpha_deploy_transaction,
+                &state.alpha_fund_transaction,
+            )
             .poll()?
         {
             let state = state.take();
@@ -379,14 +391,18 @@
                     context.state_repo,
                     Final(SwapOutcome::AlphaRedeemed {
                         swap: state.swap,
-                        alpha_redeemed_transaction: redeem_transaction
+                        alpha_deploy_transaction: state.alpha_deploy_transaction,
+                        alpha_fund_transaction: state.alpha_fund_transaction,
+                        alpha_redeem_transaction: redeem_transaction
                     })
                 ),
                 future::Either::B(refund_transaction) => transition_save!(
                     context.state_repo,
                     Final(SwapOutcome::AlphaRefunded {
                         swap: state.swap,
-                        alpha_refunded_transaction: refund_transaction.0
+                        alpha_deploy_transaction: state.alpha_deploy_transaction,
+                        alpha_fund_transaction: state.alpha_fund_transaction,
+                        alpha_refund_transaction: refund_transaction
                     })
                 ),
             }
@@ -401,7 +417,8 @@
             context.state_repo,
             AlphaFundedBetaDeployed {
                 swap: state.swap,
-                alpha_htlc_location: state.alpha_htlc_location,
+                alpha_fund_transaction: state.alpha_fund_transaction,
+                alpha_deploy_transaction: state.alpha_deploy_transaction,
                 beta_deploy_transaction
             }
         )
@@ -413,7 +430,11 @@
     ) -> Result<Async<AfterAlphaFundedBetaDeployed<AL, BL, AA, BA>>, rfc003::Error> {
         if let Async::Ready(alpha_redeemed_or_refunded) = context
             .alpha_ledger_events
-            .htlc_redeemed_or_refunded(state.swap.alpha_htlc_params(), &state.alpha_htlc_location)
+            .htlc_redeemed_or_refunded(
+                state.swap.alpha_htlc_params(),
+                &state.alpha_deploy_transaction,
+                &state.alpha_fund_transaction,
+            )
             .poll()?
         {
             let state = state.take();
@@ -422,20 +443,24 @@
                     context.state_repo,
                     Final(SwapOutcome::AlphaRedeemed {
                         swap: state.swap,
-                        alpha_redeemed_transaction: redeem_transaction
+                        alpha_deploy_transaction: state.alpha_deploy_transaction,
+                        alpha_fund_transaction: state.alpha_fund_transaction,
+                        alpha_redeem_transaction: redeem_transaction
                     })
                 ),
                 future::Either::B(refund_transaction) => transition_save!(
                     context.state_repo,
                     Final(SwapOutcome::AlphaRefunded {
                         swap: state.swap,
-                        alpha_refunded_transaction: refund_transaction.0
+                        alpha_deploy_transaction: state.alpha_deploy_transaction,
+                        alpha_fund_transaction: state.alpha_fund_transaction,
+                        alpha_refund_transaction: refund_transaction
                     })
                 ),
             }
         }
 
-        let beta_funding_transaction = try_ready!(context
+        let beta_fund_transaction = try_ready!(context
             .beta_ledger_events
             .htlc_funded(
                 state.swap.beta_htlc_params(),
@@ -444,7 +469,7 @@
             .poll());
         let state = state.take();
 
-        if beta_funding_transaction
+        if beta_fund_transaction
             .asset
             .equal_or_greater_value(&state.swap.beta_asset)
         {
@@ -452,8 +477,10 @@
                 context.state_repo,
                 BothFunded {
                     swap: state.swap,
-                    alpha_htlc_location: state.alpha_htlc_location,
-                    beta_htlc_location: state.beta_deploy_transaction.location,
+                    alpha_fund_transaction: state.alpha_fund_transaction,
+                    alpha_deploy_transaction: state.alpha_deploy_transaction,
+                    beta_deploy_transaction: state.beta_deploy_transaction,
+                    beta_fund_transaction
                 }
             )
         } else {
@@ -467,25 +494,35 @@
     ) -> Result<Async<AfterBothFunded<AL, BL, AA, BA>>, rfc003::Error> {
         if let Async::Ready(redeemed_or_refunded) = context
             .beta_ledger_events
-            .htlc_redeemed_or_refunded(state.swap.beta_htlc_params(), &state.beta_htlc_location)
+            .htlc_redeemed_or_refunded(
+                state.swap.beta_htlc_params(),
+                &state.beta_deploy_transaction,
+                &state.beta_fund_transaction,
+            )
             .poll()?
         {
             let state = state.take();
             match redeemed_or_refunded {
-                future::Either::A(beta_redeemed_transaction) => transition_save!(
+                future::Either::A(beta_redeem_transaction) => transition_save!(
                     context.state_repo,
                     AlphaFundedBetaRedeemed {
                         swap: state.swap,
-                        alpha_htlc_location: state.alpha_htlc_location,
-                        beta_redeemed_transaction,
+                        alpha_deploy_transaction: state.alpha_deploy_transaction,
+                        alpha_fund_transaction: state.alpha_fund_transaction,
+                        beta_deploy_transaction: state.beta_deploy_transaction,
+                        beta_fund_transaction: state.beta_fund_transaction,
+                        beta_redeem_transaction,
                     }
                 ),
-                future::Either::B(beta_refunded_transaction) => transition_save!(
+                future::Either::B(beta_refund_transaction) => transition_save!(
                     context.state_repo,
                     AlphaFundedBetaRefunded {
                         swap: state.swap,
-                        alpha_htlc_location: state.alpha_htlc_location,
-                        beta_refunded_transaction: beta_refunded_transaction.0,
+                        alpha_deploy_transaction: state.alpha_deploy_transaction,
+                        alpha_fund_transaction: state.alpha_fund_transaction,
+                        beta_deploy_transaction: state.beta_deploy_transaction,
+                        beta_fund_transaction: state.beta_fund_transaction,
+                        beta_refund_transaction,
                     }
                 ),
             }
@@ -493,28 +530,38 @@
 
         match try_ready!(context
             .alpha_ledger_events
-            .htlc_redeemed_or_refunded(state.swap.alpha_htlc_params(), &state.alpha_htlc_location)
+            .htlc_redeemed_or_refunded(
+                state.swap.alpha_htlc_params(),
+                &state.alpha_deploy_transaction,
+                &state.alpha_fund_transaction
+            )
             .poll())
         {
-            future::Either::A(alpha_redeemed_transaction) => {
+            future::Either::A(alpha_redeem_transaction) => {
                 let state = state.take();
                 transition_save!(
                     context.state_repo,
                     AlphaRedeemedBetaFunded {
                         swap: state.swap,
-                        beta_htlc_location: state.beta_htlc_location,
-                        alpha_redeemed_transaction,
+                        alpha_deploy_transaction: state.alpha_deploy_transaction,
+                        alpha_fund_transaction: state.alpha_fund_transaction,
+                        beta_deploy_transaction: state.beta_deploy_transaction,
+                        beta_fund_transaction: state.beta_fund_transaction,
+                        alpha_redeem_transaction,
                     }
                 )
             }
-            future::Either::B(alpha_refunded_transaction) => {
+            future::Either::B(alpha_refund_transaction) => {
                 let state = state.take();
                 transition_save!(
                     context.state_repo,
                     AlphaRefundedBetaFunded {
                         swap: state.swap,
-                        beta_htlc_location: state.beta_htlc_location,
-                        alpha_refunded_transaction: alpha_refunded_transaction.0,
+                        alpha_deploy_transaction: state.alpha_deploy_transaction,
+                        alpha_fund_transaction: state.alpha_fund_transaction,
+                        beta_deploy_transaction: state.beta_deploy_transaction,
+                        beta_fund_transaction: state.beta_fund_transaction,
+                        alpha_refund_transaction,
                     }
                 )
             }
@@ -527,23 +574,45 @@
     ) -> Result<Async<AfterAlphaFundedBetaRefunded<AL, BL, AA, BA>>, rfc003::Error> {
         match try_ready!(context
             .alpha_ledger_events
-            .htlc_redeemed_or_refunded(state.swap.alpha_htlc_params(), &state.alpha_htlc_location)
+            .htlc_redeemed_or_refunded(
+                state.swap.alpha_htlc_params(),
+                &state.alpha_deploy_transaction,
+                &state.alpha_fund_transaction
+            )
             .poll())
         {
-            future::Either::A(alpha_redeemed_transaction) => transition_save!(
-                context.state_repo,
-                Final(SwapOutcome::AlphaRedeemedBetaRefunded {
-                    swap: state.take().swap,
-                    redeemed_or_refunded_transaction: Either::Left(alpha_redeemed_transaction),
-                })
-            ),
-            future::Either::B(alpha_refunded_transaction) => transition_save!(
-                context.state_repo,
-                Final(SwapOutcome::BothRefunded {
-                    swap: state.take().swap,
-                    alpha_or_beta_refunded_transaction: Either::Left(alpha_refunded_transaction.0),
-                })
-            ),
+            future::Either::A(alpha_redeemed_transaction) => {
+                let state = state.take();
+
+                transition_save!(
+                    context.state_repo,
+                    Final(SwapOutcome::AlphaRedeemedBetaRefunded {
+                        swap: state.swap,
+                        alpha_deploy_transaction: state.alpha_deploy_transaction,
+                        alpha_fund_transaction: state.alpha_fund_transaction,
+                        beta_deploy_transaction: state.beta_deploy_transaction,
+                        beta_fund_transaction: state.beta_fund_transaction,
+                        redeemed_or_refunded_transaction: Either::Left(alpha_redeemed_transaction),
+                    })
+                )
+            }
+            future::Either::B(alpha_refunded_transaction) => {
+                let state = state.take();
+
+                transition_save!(
+                    context.state_repo,
+                    Final(SwapOutcome::BothRefunded {
+                        swap: state.swap,
+                        alpha_deploy_transaction: state.alpha_deploy_transaction,
+                        alpha_fund_transaction: state.alpha_fund_transaction,
+                        beta_deploy_transaction: state.beta_deploy_transaction,
+                        beta_fund_transaction: state.beta_fund_transaction,
+                        alpha_or_beta_refunded_transaction: Either::Left(
+                            alpha_refunded_transaction
+                        ),
+                    })
+                )
+            }
         }
     }
 
@@ -553,23 +622,45 @@
     ) -> Result<Async<AfterAlphaRefundedBetaFunded<AL, BL, AA, BA>>, rfc003::Error> {
         match try_ready!(context
             .beta_ledger_events
-            .htlc_redeemed_or_refunded(state.swap.beta_htlc_params(), &state.beta_htlc_location)
+            .htlc_redeemed_or_refunded(
+                state.swap.beta_htlc_params(),
+                &state.beta_deploy_transaction,
+                &state.beta_fund_transaction
+            )
             .poll())
         {
-            future::Either::A(beta_redeemed_transaction) => transition_save!(
-                context.state_repo,
-                Final(SwapOutcome::AlphaRefundedBetaRedeemed {
-                    swap: state.take().swap,
-                    refunded_or_redeemed_transaction: Either::Right(beta_redeemed_transaction),
-                })
-            ),
-            future::Either::B(beta_refunded_transaction) => transition_save!(
-                context.state_repo,
-                Final(SwapOutcome::BothRefunded {
-                    swap: state.take().swap,
-                    alpha_or_beta_refunded_transaction: Either::Right(beta_refunded_transaction.0),
-                })
-            ),
+            future::Either::A(beta_redeemed_transaction) => {
+                let state = state.take();
+
+                transition_save!(
+                    context.state_repo,
+                    Final(SwapOutcome::AlphaRefundedBetaRedeemed {
+                        swap: state.swap,
+                        alpha_deploy_transaction: state.alpha_deploy_transaction,
+                        alpha_fund_transaction: state.alpha_fund_transaction,
+                        beta_deploy_transaction: state.beta_deploy_transaction,
+                        beta_fund_transaction: state.beta_fund_transaction,
+                        refunded_or_redeemed_transaction: Either::Right(beta_redeemed_transaction),
+                    })
+                )
+            }
+            future::Either::B(beta_refunded_transaction) => {
+                let state = state.take();
+
+                transition_save!(
+                    context.state_repo,
+                    Final(SwapOutcome::BothRefunded {
+                        swap: state.swap,
+                        alpha_deploy_transaction: state.alpha_deploy_transaction,
+                        alpha_fund_transaction: state.alpha_fund_transaction,
+                        beta_deploy_transaction: state.beta_deploy_transaction,
+                        beta_fund_transaction: state.beta_fund_transaction,
+                        alpha_or_beta_refunded_transaction: Either::Right(
+                            beta_refunded_transaction
+                        ),
+                    })
+                )
+            }
         }
     }
 
@@ -579,23 +670,44 @@
     ) -> Result<Async<AfterAlphaRedeemedBetaFunded<AL, BL, AA, BA>>, rfc003::Error> {
         match try_ready!(context
             .beta_ledger_events
-            .htlc_redeemed_or_refunded(state.swap.beta_htlc_params(), &state.beta_htlc_location)
+            .htlc_redeemed_or_refunded(
+                state.swap.beta_htlc_params(),
+                &state.beta_deploy_transaction,
+                &state.beta_fund_transaction
+            )
             .poll())
         {
-            future::Either::A(beta_redeemed_transaction) => transition_save!(
-                context.state_repo,
-                Final(SwapOutcome::BothRedeemed {
-                    swap: state.take().swap,
-                    alpha_or_beta_redeemed_transaction: Either::Right(beta_redeemed_transaction),
-                })
-            ),
-            future::Either::B(beta_refunded_transaction) => transition_save!(
-                context.state_repo,
-                Final(SwapOutcome::AlphaRedeemedBetaRefunded {
-                    swap: state.take().swap,
-                    redeemed_or_refunded_transaction: Either::Right(beta_refunded_transaction.0),
-                })
-            ),
+            future::Either::A(beta_redeemed_transaction) => {
+                let state = state.take();
+                transition_save!(
+                    context.state_repo,
+                    Final(SwapOutcome::BothRedeemed {
+                        swap: state.swap,
+                        alpha_deploy_transaction: state.alpha_deploy_transaction,
+                        alpha_fund_transaction: state.alpha_fund_transaction,
+                        beta_deploy_transaction: state.beta_deploy_transaction,
+                        beta_fund_transaction: state.beta_fund_transaction,
+                        alpha_or_beta_redeemed_transaction: Either::Right(
+                            beta_redeemed_transaction
+                        ),
+                    })
+                )
+            }
+            future::Either::B(beta_refunded_transaction) => {
+                let state = state.take();
+
+                transition_save!(
+                    context.state_repo,
+                    Final(SwapOutcome::AlphaRedeemedBetaRefunded {
+                        swap: state.swap,
+                        alpha_deploy_transaction: state.alpha_deploy_transaction,
+                        alpha_fund_transaction: state.alpha_fund_transaction,
+                        beta_deploy_transaction: state.beta_deploy_transaction,
+                        beta_fund_transaction: state.beta_fund_transaction,
+                        redeemed_or_refunded_transaction: Either::Right(beta_refunded_transaction),
+                    })
+                )
+            }
         }
     }
 
@@ -605,23 +717,45 @@
     ) -> Result<Async<AfterAlphaFundedBetaRedeemed<AL, BL, AA, BA>>, rfc003::Error> {
         match try_ready!(context
             .alpha_ledger_events
-            .htlc_redeemed_or_refunded(state.swap.alpha_htlc_params(), &state.alpha_htlc_location)
+            .htlc_redeemed_or_refunded(
+                state.swap.alpha_htlc_params(),
+                &state.alpha_deploy_transaction,
+                &state.alpha_fund_transaction
+            )
             .poll())
         {
-            future::Either::A(alpha_redeemed_transaction) => transition_save!(
-                context.state_repo,
-                Final(SwapOutcome::BothRedeemed {
-                    swap: state.take().swap,
-                    alpha_or_beta_redeemed_transaction: Either::Left(alpha_redeemed_transaction),
-                })
-            ),
-            future::Either::B(alpha_refunded_transaction) => transition_save!(
-                context.state_repo,
-                Final(SwapOutcome::AlphaRefundedBetaRedeemed {
-                    swap: state.take().swap,
-                    refunded_or_redeemed_transaction: Either::Left(alpha_refunded_transaction.0),
-                })
-            ),
+            future::Either::A(alpha_redeemed_transaction) => {
+                let state = state.take();
+
+                transition_save!(
+                    context.state_repo,
+                    Final(SwapOutcome::BothRedeemed {
+                        swap: state.swap,
+                        alpha_deploy_transaction: state.alpha_deploy_transaction,
+                        alpha_fund_transaction: state.alpha_fund_transaction,
+                        beta_deploy_transaction: state.beta_deploy_transaction,
+                        beta_fund_transaction: state.beta_fund_transaction,
+                        alpha_or_beta_redeemed_transaction: Either::Left(
+                            alpha_redeemed_transaction
+                        ),
+                    })
+                )
+            }
+            future::Either::B(alpha_refunded_transaction) => {
+                let state = state.take();
+
+                transition_save!(
+                    context.state_repo,
+                    Final(SwapOutcome::AlphaRefundedBetaRedeemed {
+                        swap: state.swap,
+                        alpha_deploy_transaction: state.alpha_deploy_transaction,
+                        alpha_fund_transaction: state.alpha_fund_transaction,
+                        beta_deploy_transaction: state.beta_deploy_transaction,
+                        beta_fund_transaction: state.beta_fund_transaction,
+                        refunded_or_redeemed_transaction: Either::Left(alpha_refunded_transaction),
+                    })
+                )
+            }
         }
     }
 }
