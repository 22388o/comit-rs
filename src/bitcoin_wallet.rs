--- conflicted
+++ resolved
@@ -1,20 +1,3 @@
-<<<<<<< HEAD
-use crate::{bitcoind, Seed};
-use bitcoin::{Address, Amount, Network, Transaction, Txid};
-use bitcoind::WalletInfoResponse;
-use reqwest::Url;
-
-#[derive(Clone, Debug)]
-pub struct Wallet {
-    name: String,
-    bitcoind_client: bitcoind::Client,
-    private_key: bitcoin::PrivateKey,
-}
-
-impl Wallet {
-    pub fn new(seed: Seed, url: Url, network: Network, name: String) -> anyhow::Result<Wallet> {
-        let private_key = bitcoin::PrivateKey {
-=======
 use crate::bitcoin::Amount;
 use crate::bitcoind;
 use crate::bitcoind::WalletInfoResponse;
@@ -37,13 +20,14 @@
         let key = seed.secret_key()?;
 
         let private_key = ::bitcoin::PrivateKey {
->>>>>>> f33de3c7
             compressed: true,
             network,
             key,
         };
 
         let bitcoind_client = bitcoind::Client::new(url);
+
+        let name = Wallet::gen_name(private_key);
 
         Ok(Wallet {
             name,
@@ -155,61 +139,17 @@
         Ok(())
     }
 
-<<<<<<< HEAD
-    pub async fn send_to_address(
-        &self,
-        address: Address,
-        amount: Amount,
-        network: Network,
-    ) -> anyhow::Result<Txid> {
-        self.assert_network(network).await?;
-
-        let txid = self
-            .bitcoind_client
-            .send_to_address(&self.name, address, amount)
-            .await?;
-        Ok(txid)
-    }
-
-    pub async fn send_raw_transaction(
-        &self,
-        transaction: Transaction,
-        network: Network,
-    ) -> anyhow::Result<Txid> {
-        self.assert_network(network).await?;
-
-        let txid = self
-            .bitcoind_client
-            .send_raw_transaction(&self.name, transaction)
-            .await?;
-        Ok(txid)
-    }
-
-    pub async fn get_raw_transaction(&self, txid: Txid) -> anyhow::Result<Transaction> {
-        let transaction = self
-            .bitcoind_client
-            .get_raw_transaction(&self.name, txid)
-            .await?;
-=======
     fn gen_name(private_key: PrivateKey) -> String {
         let mut hash_engine = PubkeyHash::engine();
         private_key
             .public_key(&crate::SECP)
             .write_into(&mut hash_engine);
         let public_key_hash = PubkeyHash::from_engine(hash_engine);
->>>>>>> f33de3c7
-
-        Ok(transaction)
-    }
-
-    async fn assert_network(&self, expected: Network) -> anyhow::Result<()> {
-        let actual = self.bitcoind_client.network().await?;
-
-        if expected != actual {
-            anyhow::bail!("Wrong network: expected {}, got {}", expected, actual);
-        }
-
-        Ok(())
+
+        format!(
+            "nectar_{:x}{:x}{:x}{:x}",
+            public_key_hash[0], public_key_hash[1], public_key_hash[2], public_key_hash[3]
+        )
     }
 }
 
@@ -241,19 +181,8 @@
 
         blockchain.init().await.unwrap();
 
-<<<<<<< HEAD
-        let seed = Seed::new();
-        let wallet = Wallet::new(
-            seed,
-            blockchain.node_url.clone(),
-            Network::Regtest,
-            "test".into(),
-        )
-        .unwrap();
-=======
         let seed = Seed::default();
         let wallet = Wallet::new(seed, blockchain.node_url.clone(), Network::Regtest).unwrap();
->>>>>>> f33de3c7
         wallet.init().await.unwrap();
 
         let _address = wallet.new_address().await.unwrap();
@@ -266,19 +195,8 @@
 
         blockchain.init().await.unwrap();
 
-<<<<<<< HEAD
-        let seed = Seed::new();
-        let wallet = Wallet::new(
-            seed,
-            blockchain.node_url.clone(),
-            Network::Regtest,
-            "test".into(),
-        )
-        .unwrap();
-=======
         let seed = Seed::default();
         let wallet = Wallet::new(seed, blockchain.node_url.clone(), Network::Regtest).unwrap();
->>>>>>> f33de3c7
         wallet.init().await.unwrap();
 
         let _balance = wallet.balance().await.unwrap();
@@ -293,30 +211,14 @@
 
         let seed = Seed::default();
         {
-<<<<<<< HEAD
-            let wallet = Wallet::new(
-                seed,
-                blockchain.node_url.clone(),
-                Network::Regtest,
-                "test".into(),
-            )
-            .unwrap();
-=======
             let wallet = Wallet::new(seed, blockchain.node_url.clone(), Network::Regtest).unwrap();
->>>>>>> f33de3c7
             wallet.init().await.unwrap();
 
             let _address = wallet.new_address().await.unwrap();
         }
 
         {
-            let wallet = Wallet::new(
-                seed,
-                blockchain.node_url.clone(),
-                Network::Regtest,
-                "test".into(),
-            )
-            .unwrap();
+            let wallet = Wallet::new(seed, blockchain.node_url.clone(), Network::Regtest).unwrap();
             wallet.init().await.unwrap();
 
             let _address = wallet.new_address().await.unwrap();
